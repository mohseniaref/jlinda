package org.jdoris.core;

import org.esa.beam.framework.datamodel.GeoPos;
import org.esa.beam.framework.datamodel.MetadataElement;
import org.esa.beam.framework.datamodel.ProductData;
import org.esa.nest.datamodel.AbstractMetadata;
import org.esa.nest.util.Constants;
import org.esa.nest.util.GeoUtils;
import org.jdoris.core.io.ResFile;

import java.io.File;

public final class SLCImage {

    // TODO: refactor to BuilderPattern

    // file & format
    private File resFileName;
    private String fileName;
    private int formatFlag; // not used

    // sensor
    private String sensor;
    private String sarProcessor;
    private double radar_wavelength; // TODO: close this modifier

    // geo & orientation
    private Point approxRadarCentreOriginal = new Point(); // use PixelPos as double!
    private GeoPos approxGeoCentreOriginal = new GeoPos();
    private Point approxXYZCentreOriginal = new Point();

    private double averageHeight;

    // azimuth annotations
    private double PRF;
    private double azimuthBandwidth;
    private double tAzi1;
    private String azimuthWeightingWindow;

    // range annotations
    private double rsr2x;
    private double rangeBandwidth;
    private double tRange1;
    private String rangeWeightingWindow;

    // doppler
    // private static double[] f_DC; // TODO
    private double f_DC_a0;                // constant term Hz
    private double f_DC_a1;                // linear term Hz/s
    private double f_DC_a2;                // quadratic term Hz/s/s

    // ______ offset = X(l,p) - X(L,P) ______
    // ______ Where l,p are in the local slave coordinate system and ______
    // ______ where L,P are in the local master coordinate system ______
    // ______ These variables are stored in the slaveinfo variable only ______
    private int coarseOrbitOffsetL;     // orbit offset in line (azimuth) direction
    private int coarseOrbitOffsetP;     // orbit offset in pixel (range) direction
    private int coarseOffsetL;          // offset in line (azimuth) direction
    private int coarseOffsetP;          // offset in pixel (range) direction

    // oversampling factors
    private int ovsAz;                 // oversampling of SLC
    private int ovsRg;                 // oversampling of SLC

    // relative to master geometry, or
    // absolute timing error of master
    // relative to master geometry, or
    // absolute timing error of master
    // timing errors
    private int azTimingError;        // timing error in azimuth direction

    // units: lines
    private int rgTimingError;        // timing error in range direction

    // units: pixels
    private boolean absTimingErrorFlag;   // FALSE if master time is NOT updated,

    // true if it is
<<<<<<< HEAD

    //    private static Rectangle originalWindow;       // position and size of the full scene
    Window originalWindow;       // position and size of the full scene
    Window currentWindow;        // position and size of the subset
    Window slaveMasterOffsets;   // overlapping slave window in master coordinates
=======
    //    private static Rectangle originalWindow;       // position and size of the full scene
    Window originalWindow = new Window();       // position and size of the full scene
    Window currentWindow = new Window();        // position and size of the subset
    Window slaveMasterOffsets = new Window();   // overlapping slave window in master coordinates
>>>>>>> 7bf13333


    public SLCImage() {

        sensor = "SLC_ERS";                    // default (vs. SLC_ASAR, JERS, RSAT)
        sarProcessor = "SARPR_VMP";            // (VMP (esa paf) or ATLANTIS or TUDELFT) // TODO PGS update?
        formatFlag = 0;                        // format of file on disk

        approxXYZCentreOriginal.x = 0.0;
        approxXYZCentreOriginal.y = 0.0;
        approxXYZCentreOriginal.z = 0.0;

        radar_wavelength = 0.0565646;          // [m] default ERS2
        tAzi1 = 0.0;                           // [s] sec of day
        tRange1 = 5.5458330 / 2.0e3;           // [s] one way, default ERS2
        rangeWeightingWindow = "HAMMING";
        rangeBandwidth = 15.55e6;              // [Hz] default ERS2

        PRF = 1679.902;                        // [Hz] default ERS2
        azimuthBandwidth = 1378.0;             // [Hz] default ERS2
        azimuthWeightingWindow = "HAMMING";

        f_DC_a0 = 0.0;                         // [Hz] default ERS2
        f_DC_a1 = 0.0;
        f_DC_a2 = 0.0;
        rsr2x = 18.9624680 * 2.0e6;            // [Hz] default ERS2

        coarseOffsetL = 0;                     // by default
        coarseOffsetP = 0;                     // by default
        coarseOrbitOffsetL = 0;                // by default
        coarseOrbitOffsetP = 0;                // by default

        ovsRg = 1;                             // by default
        ovsAz = 1;                             // by default

        absTimingErrorFlag = false;
        azTimingError = 0;                     // by default, unit lines
        rgTimingError = 0;                     // by default, unit pixels

        currentWindow  = new Window(1, 25000, 1, 5000);
        originalWindow = new Window(1, 25000, 1, 5000);
//        slavemasteroffsets.l00  = 0;               // window in master coordinates
//        slavemasteroffsets.p00  = 0;
//        slavemasteroffsets.l0N  = 0;
//        slavemasteroffsets.p0N  = 0;
//        slavemasteroffsets.lN0  = 0;
//        slavemasteroffsets.pN0  = 0;
//        slavemasteroffsets.lNN  = 0;
//        slavemasteroffsets.pNN  = 0;
    }

    public SLCImage(MetadataElement element) {

        // units [meters]
        radar_wavelength = (Constants.lightSpeed / Math.pow(10, 6)) / element.getAttributeDouble(AbstractMetadata.radar_frequency);

        // units [Hz]
        PRF = element.getAttributeDouble(AbstractMetadata.pulse_repetition_frequency);

        // work with seconds of the day!
        ProductData.UTC t_azi1_UTC = element.getAttributeUTC(AbstractMetadata.first_line_time);
        tAzi1 = (t_azi1_UTC.getMJD() - (int) t_azi1_UTC.getMJD()) * 24 * 3600;

        // 2 times range sampling rate [HZ]
        rsr2x = (element.getAttributeDouble(AbstractMetadata.range_sampling_rate) * Math.pow(10, 6) * 2);

        // one way (!!!) time to first range pixels [sec]
        tRange1 = element.getAttributeDouble(AbstractMetadata.slant_range_to_first_pixel) / Constants.lightSpeed;

        approxRadarCentreOriginal.x = element.getAttributeDouble(AbstractMetadata.num_samples_per_line) / 2.0d;  // x direction is range!
        approxRadarCentreOriginal.y = element.getAttributeDouble(AbstractMetadata.num_output_lines) / 2.0d;  // y direction is azimuth

        // TODO: replace computation of the centre using getGeoPos()
        // simple averaging of the corners : as approximation accurate enough
        approxGeoCentreOriginal.lat = (float) ((element.getAttributeDouble(AbstractMetadata.first_near_lat) +
                element.getAttributeDouble(AbstractMetadata.first_far_lat) +
                element.getAttributeDouble(AbstractMetadata.last_near_lat) +
                element.getAttributeDouble(AbstractMetadata.last_far_lat)) / 4);

        approxGeoCentreOriginal.lon = (float) ((element.getAttributeDouble(AbstractMetadata.first_near_long) +
                element.getAttributeDouble(AbstractMetadata.first_far_long) +
                element.getAttributeDouble(AbstractMetadata.last_near_long) +
                element.getAttributeDouble(AbstractMetadata.last_far_long)) / 4);

        double[] xyz = new double[3];
        GeoUtils.geo2xyz(getApproxGeoCentreOriginal(), xyz);

        approxXYZCentreOriginal.x = xyz[0];
        approxXYZCentreOriginal.y = xyz[1];
        approxXYZCentreOriginal.z = xyz[2];

        // set dopplers
        final AbstractMetadata.DopplerCentroidCoefficientList[] dopplersArray = AbstractMetadata.getDopplerCentroidCoefficients(element);

        // TODO: check correctness of this!!
        f_DC_a0 = dopplersArray[1].coefficients[0];
        f_DC_a1 = dopplersArray[1].coefficients[1];
        f_DC_a2 = dopplersArray[1].coefficients[2];

    }

    public void parseResFile(File resFileName) throws Exception {

        ResFile resFile = new ResFile(resFileName);

        resFile.setSubBuffer("_Start_readfiles","End_readfiles");

        this.sensor = resFile.parseStringValue("Sensor platform mission identifer");
        this.sarProcessor = resFile.parseStringValue("SAR_PROCESSOR");
        this.radar_wavelength = resFile.parseDoubleValue("Radar_wavelength \\(m\\)");

        this.approxGeoCentreOriginal.lat = (float) resFile.parseDoubleValue("Scene_centre_latitude");
        this.approxGeoCentreOriginal.lon = (float) resFile.parseDoubleValue("Scene_centre_longitude");
        this.averageHeight = 0.0;

        this.approxXYZCentreOriginal = Ellipsoid.ell2xyz(Math.toRadians(approxGeoCentreOriginal.lat),
                Math.toRadians(approxGeoCentreOriginal.lon), averageHeight);

        // azimuth annotations
        this.PRF = resFile.parseDoubleValue("Pulse_Repetition_Frequency \\(computed, Hz\\)");
        this.azimuthBandwidth = resFile.parseDoubleValue("Total_azimuth_band_width \\(Hz\\)");
        ProductData.UTC tAzi1_UTC = resFile.parseTimeValue("First_pixel_azimuth_time \\(UTC\\)");
        this.tAzi1 = (tAzi1_UTC.getMJD() - tAzi1_UTC.getDaysFraction()) * 24 * 3600;
        this.azimuthWeightingWindow = resFile.parseStringValue("Weighting_azimuth");

        // range annotations
        this.rsr2x = resFile.parseDoubleValue("Range_sampling_rate \\(computed, MHz\\)")*2*Math.pow(10,6);
        this.rangeBandwidth = resFile.parseDoubleValue("Total_range_band_width \\(MHz\\)");
        this.tRange1 = resFile.parseDoubleValue("Range_time_to_first_pixel \\(2way\\) \\(ms\\)")/2/1000;
        this.rangeWeightingWindow = resFile.parseStringValue("Weighting_range");

        // doppler
        this.f_DC_a0 = resFile.parseDoubleValue("Xtrack_f_DC_constant \\(Hz, early edge\\)");
        this.f_DC_a1 = resFile.parseDoubleValue("Xtrack_f_DC_linear \\(Hz/s, early edge\\)");
        this.f_DC_a2 = resFile.parseDoubleValue("Xtrack_f_DC_quadratic \\(Hz/s/s, early edge\\)");

        // data windows
        int numberOfLinesTEMP = resFile.parseIntegerValue("Number_of_lines_original");
        int numberOfPixelsTEMP = resFile.parseIntegerValue("Number_of_pixels_original");

        this.originalWindow = new Window(1, numberOfLinesTEMP, 1, numberOfPixelsTEMP);
        this.currentWindow = (Window) originalWindow.clone();

    }

    /*---  RANGE CONVERSIONS ----*/

    // Convert pixel number to range time (1 is first pixel)
    public double pix2tr(double pixel) {
        return tRange1 + ((pixel - 1.0) / rsr2x);
    }

    // Convert pixel number to range (1 is first pixel)
    public double pix2range(double pixel) {
        return Constants.lightSpeed * pix2tr(pixel);
    }

    // Convert range time to pixel number (1 is first pixel)
    public double tr2pix(double rangeTime) {
        return 1.0 + (rsr2x * (rangeTime - tRange1));
    }

    // Convert range pixel to fDC (1 is first pixel, can be ovs)
    public double pix2fdc(double pixel) {
        double tau = (pixel - 1.0) / (rsr2x / 2.0);// two-way time
        return f_DC_a0 + (f_DC_a1 * tau) + (f_DC_a2 * Math.pow(tau, 2));
    }

    /*---  AZIMUTH CONVERSIONS ----*/

    // Convert line number to azimuth time (1 is first line)
    public double line2ta(double line) {
        return tAzi1 + ((line - 1.0) / PRF);
    }

    // Convert azimuth time to line number (1 is first line)
    public double ta2line(double azitime) {
        return 1.0 + PRF * (azitime - tAzi1);
    }


    /* Getters and setters for Encapsulation */

    public double getRadarWavelength() {
        return radar_wavelength;
    }

    public Point getApproxRadarCentreOriginal() {
        return approxRadarCentreOriginal;
    }

    public GeoPos getApproxGeoCentreOriginal() {
        return approxGeoCentreOriginal;
    }

    public Point getApproxXYZCentreOriginal() {
        return approxXYZCentreOriginal;
    }

    public Window getCurrentWindow() {
        return currentWindow;
    }

<<<<<<< HEAD
    public double getRsr2x() {
        return rsr2x;
    }

    public double getPRF() {
        return PRF;
    }

    public double getAzimuthBandwidth() {
        return azimuthBandwidth;
    }

    public double getF_DC_a0() {
        return f_DC_a0;
    }

    public double getF_DC_a1() {
        return f_DC_a1;
    }

    public double getF_DC_a2() {
        return f_DC_a2;
    }

    public int getCoarseOffsetP() {
        return coarseOffsetP;
    }
=======
    public double gettRange1() {
        return tRange1;
    }

    public void settRange1(double tRange1) {
        this.tRange1 = tRange1;
    }

    public double getRangeBandwidth() {
        return rangeBandwidth;
    }

    public void setRangeBandwidth(double rangeBandwidth) {
        this.rangeBandwidth = rangeBandwidth;
    }

    public double getRsr2x() {
        return rsr2x;
    }

    public void setRsr2x(double rsr2x) {
        this.rsr2x = rsr2x;
    }


>>>>>>> 7bf13333

}<|MERGE_RESOLUTION|>--- conflicted
+++ resolved
@@ -76,19 +76,10 @@
     private boolean absTimingErrorFlag;   // FALSE if master time is NOT updated,
 
     // true if it is
-<<<<<<< HEAD
-
-    //    private static Rectangle originalWindow;       // position and size of the full scene
-    Window originalWindow;       // position and size of the full scene
-    Window currentWindow;        // position and size of the subset
-    Window slaveMasterOffsets;   // overlapping slave window in master coordinates
-=======
     //    private static Rectangle originalWindow;       // position and size of the full scene
     Window originalWindow = new Window();       // position and size of the full scene
     Window currentWindow = new Window();        // position and size of the subset
     Window slaveMasterOffsets = new Window();   // overlapping slave window in master coordinates
->>>>>>> 7bf13333
-
 
     public SLCImage() {
 
@@ -291,60 +282,52 @@
         return currentWindow;
     }
 
-<<<<<<< HEAD
+    public double getPRF() {
+        return PRF;
+    }
+
+    public double getAzimuthBandwidth() {
+        return azimuthBandwidth;
+    }
+
+    public double getF_DC_a0() {
+        return f_DC_a0;
+    }
+
+    public double getF_DC_a1() {
+        return f_DC_a1;
+    }
+
+    public double getF_DC_a2() {
+        return f_DC_a2;
+    }
+
+    public int getCoarseOffsetP() {
+        return coarseOffsetP;
+    }
+
+    public double gettRange1() {
+        return tRange1;
+    }
+
+    public void settRange1(double tRange1) {
+        this.tRange1 = tRange1;
+    }
+
+    public double getRangeBandwidth() {
+        return rangeBandwidth;
+    }
+
+    public void setRangeBandwidth(double rangeBandwidth) {
+        this.rangeBandwidth = rangeBandwidth;
+    }
+
     public double getRsr2x() {
         return rsr2x;
     }
 
-    public double getPRF() {
-        return PRF;
-    }
-
-    public double getAzimuthBandwidth() {
-        return azimuthBandwidth;
-    }
-
-    public double getF_DC_a0() {
-        return f_DC_a0;
-    }
-
-    public double getF_DC_a1() {
-        return f_DC_a1;
-    }
-
-    public double getF_DC_a2() {
-        return f_DC_a2;
-    }
-
-    public int getCoarseOffsetP() {
-        return coarseOffsetP;
-    }
-=======
-    public double gettRange1() {
-        return tRange1;
-    }
-
-    public void settRange1(double tRange1) {
-        this.tRange1 = tRange1;
-    }
-
-    public double getRangeBandwidth() {
-        return rangeBandwidth;
-    }
-
-    public void setRangeBandwidth(double rangeBandwidth) {
-        this.rangeBandwidth = rangeBandwidth;
-    }
-
-    public double getRsr2x() {
-        return rsr2x;
-    }
-
     public void setRsr2x(double rsr2x) {
         this.rsr2x = rsr2x;
     }
 
-
->>>>>>> 7bf13333
-
 }