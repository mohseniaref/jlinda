--- conflicted
+++ resolved
@@ -276,7 +276,6 @@
         */
     }
 
-<<<<<<< HEAD
     public class input_dinsar {
         /*
        	    //int16       method;                 // method selector
@@ -286,7 +285,8 @@
 	        char toposlaveresfile[4 * ONE27];// input filename
 	        char topointresfile[4 * ONE27]; // input filename
         */
-=======
+    }
+
     public class input_slant2h {
         String method; // method selector
         //       	char fohei[4 * ONE27]; // output filename height
@@ -296,8 +296,5 @@
         public int degree1d; // only {1,2} possible now due to solve33
         public int degree2d; //
         public int Nheights; //
->>>>>>> 4ee143d3
-    }
-
-
+    }
 }