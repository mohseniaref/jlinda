--- conflicted
+++ resolved
@@ -13,11 +13,8 @@
     <name>jDoris Core Libs</name>
     <groupId>org.jdoris</groupId>
     <artifactId>jdoris-core</artifactId>
-<<<<<<< HEAD
     <version>0.2</version>
-=======
     <!-- <version>${jdoris.version}</version> -->
->>>>>>> a3bf8ae9
 
     <dependencies>
         <dependency>
