--- conflicted
+++ resolved
@@ -44,11 +44,7 @@
         <repository>
             <id>ppolabs-mvn-repo</id>
             <name>Public Maven Repository of PPO.labs</name>
-<<<<<<< HEAD
-            <url>http://ppolabs.me/mvn</url>
-=======
             <url>http://maven.ppolabs.me/</url>
->>>>>>> 129f1095
             <releases>
                 <enabled>true</enabled>
             </releases>
