package org.jlinda.core;

public class Constants {

    public static final double EPS = 1e-13;

    public static final double WGS84_A = 6378137.000;    // WGS84 semi-major axis
    public static final double WGS84_B = 6356752.314245; // WGS84 semi-minor axis
//    public static final double MeanEarthRadius = 6371008.7714;

    public static final double GRS80_A = 6378137.000;    // GRS80 semi-major axis
    public static final double GRS80_B = 6356752.314140; // GRS80 semi-minor axis

    public static final double SOL = 2.99792458E8; // speed-of-light

    public static final double DTOR = Math.PI / 180.0;
    public static final double RTOD = 180.0 / Math.PI;

    public static final long MEGA = 1000000; // Math.pow(10,6)

    public static final double PI = 3.14159265358979323846264338327950288;

<<<<<<< HEAD
    public static final double _PI = 3.1415926535897932384626433832795028841971693993751058209749445923078164062862089986280348;
    public static final double _TWO_PI = 6.2831853071795864769252867665590057683943387987502116419498891846156328125724179972560696;

=======
    public static final double LIGHT_SPEED = 299792458.0; //  m / s
>>>>>>> 517d77d0

}<|MERGE_RESOLUTION|>--- conflicted
+++ resolved
@@ -12,6 +12,7 @@
     public static final double GRS80_B = 6356752.314140; // GRS80 semi-minor axis
 
     public static final double SOL = 2.99792458E8; // speed-of-light
+    public static final double LIGHT_SPEED = 299792458.0; //  m / s
 
     public static final double DTOR = Math.PI / 180.0;
     public static final double RTOD = 180.0 / Math.PI;
@@ -19,13 +20,7 @@
     public static final long MEGA = 1000000; // Math.pow(10,6)
 
     public static final double PI = 3.14159265358979323846264338327950288;
-
-<<<<<<< HEAD
     public static final double _PI = 3.1415926535897932384626433832795028841971693993751058209749445923078164062862089986280348;
     public static final double _TWO_PI = 6.2831853071795864769252867665590057683943387987502116419498891846156328125724179972560696;
 
-=======
-    public static final double LIGHT_SPEED = 299792458.0; //  m / s
->>>>>>> 517d77d0
-
 }