package org.jlinda.core;

import org.esa.beam.framework.datamodel.GeoPos;
import org.esa.beam.framework.datamodel.MetadataElement;
import org.esa.nest.datamodel.AbstractMetadata;
import org.esa.nest.eo.Constants;
import org.esa.nest.eo.GeoUtils;
import org.jlinda.core.io.ResFile;
import org.jlinda.core.utils.DateUtils;

import java.io.File;

import static org.jlinda.core.Constants.EPS;
import static org.jlinda.core.Constants.MEGA;

public final class SLCImage {

    // TODO: refactor to BuilderPattern

    // file & format
    private File resFileName;
    private String fileName;
    private int formatFlag; // not used

    // sensor
    private String mission;
    private String sensor;
    private String sarProcessor;
    private double radar_wavelength; // TODO: close this modifier

    // orbit
    private long orbitNumber;

    // geo & orientation
    private Point approxRadarCentreOriginal = new Point(); // use PixelPos as double!
    private GeoPos approxGeoCentreOriginal = new GeoPos();
    private Point approxXYZCentreOriginal = new Point();

    private double averageHeight;

    // azimuth annotations
    private double PRF;
    private double azimuthBandwidth;

    private double mjd;
    private double tAzi1;
    private double tAzi_original;
    private String azimuthWeightingWindow;

    // range annotations
    private double rsr2x;
    private double rangeBandwidth;
    private double tRange1;
    private String rangeWeightingWindow;

    // ______ offset = X(l,p) - X(L,P) ______
    // ______ Where l,p are in the local slave coordinate system and ______
    // ______ where L,P are in the local master coordinate system ______
    // ______ These variables are stored in the slaveinfo variable only ______
    private int coarseOrbitOffsetL;     // orbit offset in line (azimuth) direction
    private int coarseOrbitOffsetP;     // orbit offset in pixel (range) direction
    private int coarseOffsetL;          // offset in line (azimuth) direction
    private int coarseOffsetP;          // offset in pixel (range) direction

    // oversampling factors
    private int ovsAz;                 // oversampling of SLC
    private int ovsRg;                 // oversampling of SLC

    // multilooking factors
    private int mlAz = 1;                 // multilooking of SLC
    private int mlRg = 1;                 // multilooking of SLC

    // relative to master geometry, or
    // absolute timing error of master
    // relative to master geometry, or
    // absolute timing error of master
    // timing errors
    private int azTimingError;        // timing error in azimuth direction

    // units: lines
    private int rgTimingError;        // timing error in range direction

    // units: pixels
    private boolean absTimingErrorFlag;   // FALSE if master time is NOT updated,

    // true if it is
    //    private static Rectangle originalWindow;       // position and size of the full scene
    Window originalWindow;       // position and size of the full scene
    Window currentWindow;        // position and size of the subset
    SlaveWindow slaveMasterOffsets;   // overlapping slave window in master coordinates
    public Doppler doppler;

    public SLCImage() {

        this.sensor = "SLC_ERS";                    // default (vs. SLC_ASAR, JERS, RSAT)
        this.sarProcessor = "SARPR_VMP";            // (VMP (esa paf) or ATLANTIS or TUDELFT) // TODO PGS update?
        this.formatFlag = 0;                        // format of file on disk

        this.orbitNumber = 0;

        this.approxXYZCentreOriginal.x = 0.0;
        this.approxXYZCentreOriginal.y = 0.0;
        this.approxXYZCentreOriginal.z = 0.0;

        this.radar_wavelength = 0.0565646;          // [m] default ERS2

        this.mjd = 0.;
        this.tAzi1 = 0.0;                           // [s] sec of day
        this.tRange1 = 5.5458330 / 2.0e3;           // [s] one way, default ERS2
        this.rangeWeightingWindow = "HAMMING";
        this.rangeBandwidth = 15.55e6;              // [Hz] default ERS2

        this.PRF = 1679.902;                        // [Hz] default ERS2
        this.azimuthBandwidth = 1378.0;             // [Hz] default ERS2
        this.azimuthWeightingWindow = "HAMMING";

        this.rsr2x = 18.9624680 * 2.0e6;            // [Hz] default ERS2

        this.coarseOffsetL = 0;                     // by default
        this.coarseOffsetP = 0;                     // by default
        this.coarseOrbitOffsetL = 0;                // by default
        this.coarseOrbitOffsetP = 0;                // by default

        this.ovsRg = 1;                             // by default
        this.ovsAz = 1;                             // by default

        this.absTimingErrorFlag = false;
        this.azTimingError = 0;                     // by default, unit lines
        this.rgTimingError = 0;                     // by default, unit pixels

        this.currentWindow = new Window(1, 25000, 1, 5000);
        this.originalWindow = new Window(1, 25000, 1, 5000);
//        slavemasteroffsets.l00  = 0;               // window in master coordinates
//        slavemasteroffsets.p00  = 0;
//        slavemasteroffsets.l0N  = 0;
//        slavemasteroffsets.p0N  = 0;
//        slavemasteroffsets.lN0  = 0;
//        slavemasteroffsets.pN0  = 0;
//        slavemasteroffsets.lNN  = 0;
//        slavemasteroffsets.pNN  = 0;

        this.doppler = new Doppler();
        this.doppler.f_DC_a0 = 0.0;
        this.doppler.f_DC_a1 = 0.0;
        this.doppler.f_DC_a2 = 0.0;
//        f_DC_const = (actualDopplerChange() < maximumDopplerChange());


        this.slaveMasterOffsets = new SlaveWindow();

    }

    public SLCImage(MetadataElement element) {

        this();

        this.sensor = element.getAttributeString(AbstractMetadata.MISSION);
        this.mission = sensor; // redundant parameter, for legacy use


        // orbit number
        this.orbitNumber = element.getAttributeInt(AbstractMetadata.REL_ORBIT);

        // units [meters]
        this.radar_wavelength = (Constants.lightSpeed / MEGA) / element.getAttributeDouble(AbstractMetadata.radar_frequency);

        // units [Hz]
        this.PRF = element.getAttributeDouble(AbstractMetadata.pulse_repetition_frequency);

        // zero doppler time to 1st pix of subset
        final String t_azi1_UTC = element.getAttributeUTC(AbstractMetadata.first_line_time).toString();
        this.mjd = element.getAttributeUTC(AbstractMetadata.first_line_time).getMJD();
        this.tAzi1 = DateUtils.dateTimeToSecOfDay(t_azi1_UTC);

        this.rangeBandwidth = element.getAttributeDouble(AbstractMetadata.range_bandwidth);
        this.azimuthBandwidth = element.getAttributeDouble(AbstractMetadata.azimuth_bandwidth);

        // 2 times range sampling rate [HZ]
        this.rsr2x = (element.getAttributeDouble(AbstractMetadata.range_sampling_rate) * MEGA * 2);

        // one way (!!!) time to first range pixels [sec]
        this.tRange1 = element.getAttributeDouble(AbstractMetadata.slant_range_to_first_pixel) / Constants.lightSpeed;

        this.approxRadarCentreOriginal.x = element.getAttributeDouble(AbstractMetadata.num_samples_per_line) / 2.0d;  // x direction is range!
        this.approxRadarCentreOriginal.y = element.getAttributeDouble(AbstractMetadata.num_output_lines) / 2.0d;  // y direction is azimuth

        // TODO: replace computation of the centre using getGeoPos()
        // simple averaging of the corners : as approximation accurate enough
        this.approxGeoCentreOriginal.lat = (float) ((element.getAttributeDouble(AbstractMetadata.first_near_lat) +
                element.getAttributeDouble(AbstractMetadata.first_far_lat) +
                element.getAttributeDouble(AbstractMetadata.last_near_lat) +
                element.getAttributeDouble(AbstractMetadata.last_far_lat)) / 4);

        this.approxGeoCentreOriginal.lon = (float) ((element.getAttributeDouble(AbstractMetadata.first_near_long) +
                element.getAttributeDouble(AbstractMetadata.first_far_long) +
                element.getAttributeDouble(AbstractMetadata.last_near_long) +
                element.getAttributeDouble(AbstractMetadata.last_far_long)) / 4);

        final double[] xyz = new double[3];
        GeoUtils.geo2xyz(getApproxGeoCentreOriginal(), xyz);

        this.approxXYZCentreOriginal.x = xyz[0];
        this.approxXYZCentreOriginal.y = xyz[1];
        this.approxXYZCentreOriginal.z = xyz[2];

        // data windows: stored in windows structure
        final int pix0 = element.getAttributeInt(AbstractMetadata.subset_offset_x);
        final int pixN = pix0 + element.getAttributeInt(AbstractMetadata.num_samples_per_line);
        final int lin0 = element.getAttributeInt(AbstractMetadata.subset_offset_y);
        final int linN = lin0 + element.getAttributeInt(AbstractMetadata.num_output_lines);
        this.currentWindow = new Window(lin0, linN, pix0, pixN);

        // first set dopplers and get "original" 1st pixel time
        final AbstractMetadata.DopplerCentroidCoefficientList[] dopplersArray = AbstractMetadata.getDopplerCentroidCoefficients(element);

        // original zero doppler time to 1st pix of (original) SLC
        final String t_azi_original = dopplersArray[0].time.toString();
        this.tAzi_original = DateUtils.dateTimeToSecOfDay(t_azi_original);

        if(dopplersArray[0].coefficients.length > 0)
            this.doppler.f_DC_a0 = dopplersArray[0].coefficients[0];
        if(dopplersArray[0].coefficients.length > 1)
            this.doppler.f_DC_a1 = dopplersArray[0].coefficients[1];
        if(dopplersArray[0].coefficients.length > 2)
            this.doppler.f_DC_a2 = dopplersArray[0].coefficients[2];
        this.doppler.checkConstant();

        this.mlAz = (int) element.getAttributeDouble(AbstractMetadata.azimuth_looks);
        this.mlRg = (int) element.getAttributeDouble(AbstractMetadata.range_looks);

    }

    public void parseResFile(File resFileName) throws Exception {

        final ResFile resFile = new ResFile(resFileName);

        resFile.setSubBuffer("_Start_readfiles", "End_readfiles");

        this.orbitNumber = Long.parseLong(resFile.parseStringValue("Scene identification:").trim().split("\\s")[1]);

//        this.orbitNumber = new Long(resFile.parseStringValue("Scene identification:").split(" ")[1]);

//        this.sensor = resFile.parseStringValue("Sensor platform mission identifer");
//        this.sarProcessor = resFile.parseStringValue("SAR_PROCESSOR");
        this.radar_wavelength = resFile.parseDoubleValue("Radar_wavelength \\(m\\)");

        this.approxGeoCentreOriginal.lat = (float) resFile.parseDoubleValue("Scene_centre_latitude");
        this.approxGeoCentreOriginal.lon = (float) resFile.parseDoubleValue("Scene_centre_longitude");
        this.averageHeight = 0.0;

        this.approxXYZCentreOriginal = Ellipsoid.ell2xyz(Math.toRadians(approxGeoCentreOriginal.lat),
                Math.toRadians(approxGeoCentreOriginal.lon), averageHeight);

        // azimuth annotations
        this.PRF = resFile.parseDoubleValue("Pulse_Repetition_Frequency \\(computed, Hz\\)");
        this.azimuthBandwidth = resFile.parseDoubleValue("Total_azimuth_band_width \\(Hz\\)");
//        ProductData.UTC tAzi1_UTC = resFile.parseDatTimeValue("First_pixel_azimuth_time \\(UTC\\)");
//        this.tAzi1 = (tAzi1_UTC.getMJD() - tAzi1_UTC.getDaysFraction()) * 24 * 3600;
        this.tAzi1 = resFile.parseTimeValue("First_pixel_azimuth_time \\(UTC\\)");
        this.azimuthWeightingWindow = resFile.parseStringValue("Weighting_azimuth");

        this.mjd = resFile.parseDateTimeValue("First_pixel_azimuth_time \\(UTC\\)").getMJD();

        // range annotations
        this.rsr2x = resFile.parseDoubleValue("Range_sampling_rate \\(computed, MHz\\)") * 2 * MEGA;
        this.rangeBandwidth = resFile.parseDoubleValue("Total_range_band_width \\(MHz\\)") * MEGA;
        this.tRange1 = resFile.parseDoubleValue("Range_time_to_first_pixel \\(2way\\) \\(ms\\)") / 2 / 1000;
        this.rangeWeightingWindow = resFile.parseStringValue("Weighting_range");

        // data windows
        final int numberOfLinesTEMP = resFile.parseIntegerValue("Number_of_lines_original");
        final int numberOfPixelsTEMP = resFile.parseIntegerValue("Number_of_pixels_original");
        this.originalWindow = new Window(1, numberOfLinesTEMP, 1, numberOfPixelsTEMP);

        resFile.resetSubBuffer();
        resFile.setSubBuffer("_Start_crop", "End_crop");

        // current window
        this.currentWindow.linelo = resFile.parseIntegerValue("First_line \\(w.r.t. original_image\\)");
        this.currentWindow.linehi = resFile.parseIntegerValue("Last_line \\(w.r.t. original_image\\)");
        this.currentWindow.pixlo = resFile.parseIntegerValue("First_pixel \\(w.r.t. original_image\\)");
        this.currentWindow.pixhi = resFile.parseIntegerValue("Last_pixel \\(w.r.t. original_image\\)");

        resFile.resetSubBuffer();
        resFile.setSubBuffer("_Start_readfiles", "End_readfiles");
        // doppler
        this.doppler.f_DC_a0 = resFile.parseDoubleValue("Xtrack_f_DC_constant \\(Hz, early edge\\)");
        this.doppler.f_DC_a1 = resFile.parseDoubleValue("Xtrack_f_DC_linear \\(Hz/s, early edge\\)");
        this.doppler.f_DC_a2 = resFile.parseDoubleValue("Xtrack_f_DC_quadratic \\(Hz/s/s, early edge\\)");
        this.doppler.checkConstant();

    }

    /*---  RANGE CONVERSIONS ----*/

    // Convert pixel number to range time (1 is first pixel)
    public double pix2tr(double pixel) {
        return tRange1 + ((pixel - 1.0) / rsr2x);
    }

    // Convert pixel number to range (1 is first pixel)
    public double pix2range(double pixel) {
        return Constants.lightSpeed * pix2tr(pixel);
    }

    // Convert range time to pixel number (1 is first pixel)
    public double tr2pix(double rangeTime) {
        return 1.0 + (rsr2x * (rangeTime - tRange1));
    }

    /*---  AZIMUTH CONVERSIONS ---*/

    // Convert line number to azimuth time (1 is first line)
    public double line2ta(double line) {
        return tAzi1 + ((line - 1.0) / PRF);
    }

    // Convert azimuth time to line number (1 is first line)
    public double ta2line(double azitime) {
        return 1.0 + PRF * (azitime - tAzi1);
    }

    public Point lp2t(Point p) {
        return new Point(pix2tr(p.x), line2ta(p.y));
    }

    /*--- Getters and setters for Encapsulation ----*/
    public double getRadarWavelength() {
        return radar_wavelength;
    }

    public Point getApproxRadarCentreOriginal() {
        return approxRadarCentreOriginal;
    }

    public GeoPos getApproxGeoCentreOriginal() {
        return approxGeoCentreOriginal;
    }

    public Point getApproxXYZCentreOriginal() {
        return approxXYZCentreOriginal;
    }

    public void setCurrentWindow(final Window window) {
        this.currentWindow = window;
    }

    public Window getCurrentWindow() {
        return currentWindow;
    }

    public Window getOriginalWindow() {
        return originalWindow;
    }

<<<<<<< HEAD
=======
    public void setOriginalWindow(final Window window) {
        this.originalWindow = window;
    }
>>>>>>> ff331d08
    public double getPRF() {
        return PRF;
    }

    public double getAzimuthBandwidth() {
        return azimuthBandwidth;
    }

    public int getCoarseOffsetP() {
        return coarseOffsetP;
    }

    public double gettRange1() {
        return tRange1;
    }

    public void settRange1(double tRange1) {
        this.tRange1 = tRange1;
    }

    public double getRangeBandwidth() {
        return rangeBandwidth;
    }

    public void setRangeBandwidth(double rangeBandwidth) {
        this.rangeBandwidth = rangeBandwidth;
    }

    public double getRsr2x() {
        return rsr2x;
    }

    public void setRsr2x(double rsr2x) {
        this.rsr2x = rsr2x;
    }

    public void setCoarseOffsetP(int offsetP) {
        this.coarseOffsetP = offsetP;
    }

    public void setCoarseOffsetL(int offsetL) {
        this.coarseOffsetL = offsetL;
    }

    public int getMlAz() {
        return mlAz;
    }

    public void setMlAz(int mlAz) {
        this.mlAz = mlAz;
    }

    public int getMlRg() {
        return mlRg;
    }

    public void setMlRg(int mlRg) {
        this.mlRg = mlRg;
    }

    public double getMjd() {
        return mjd;
    }

    public long getOrbitNumber() {
        return orbitNumber;
    }

<<<<<<< HEAD
    public String getSensor() {
        return sensor;
    }

    public String getMission() {
        return mission;
    }

=======
    public int getOvsAz() {
        return ovsAz;
    }

    public void setOvsAz(int ovsAz) {
        this.ovsAz = ovsAz;
    }

    public int getOvsRg() {
        return ovsRg;
    }

    public void setOvsRg(int ovsRg) {
        this.ovsRg = ovsRg;
    }

    public void setSlaveMaterOffset() {
        this.slaveMasterOffsets = new SlaveWindow();
    }

    public SlaveWindow getSlaveMaterOffset() {
        return slaveMasterOffsets;
    }

    public void setSlaveMasterOffset(double ll00, double pp00, double ll0N, double pp0N, double llN0,
                                     double ppN0, double llNN, double ppNN) {

        this.slaveMasterOffsets = new SlaveWindow(ll00, pp00, ll0N, pp0N, llN0, ppN0, llNN, ppNN);

    }
>>>>>>> ff331d08

    public class Doppler {

        // doppler
        // private static double[] f_DC; // TODO
        boolean f_DC_const_bool;
        double f_DC_a0;                // constant term Hz
        double f_DC_a1;                // linear term Hz/s
        double f_DC_a2;                // quadratic term Hz/s/s
        double f_DC_const;

        Doppler() {
            f_DC_const_bool = false;
            f_DC_a0 = 0;
            f_DC_a1 = 0;
            f_DC_a2 = 0;
            f_DC_const = 0;
        }

        public double getF_DC_a0() {
            return f_DC_a0;
        }

        public double getF_DC_a1() {
            return f_DC_a1;
        }

        public double getF_DC_a2() {
            return f_DC_a2;
        }

        public boolean isF_DC_const() {
            return f_DC_const_bool;
        }

        public double getF_DC_const() {
            return f_DC_const;
        }

//        public void setF_DC_const(boolean f_DC_const) {
//            this.f_DC_const_bool = f_DC_const;
//        }

        /*--- DOPPLER HELPER FUNCTIONS ---*/

        // critical value!
        private double maximumDopplerChange() {
            final double percent = 0.30; // 30% ~ 100 Hz or so for ERS
            return percent * Math.abs(PRF - azimuthBandwidth);
        }

        // actual doppler change
        private double actualDopplerChange() {
            final double slcFdc_p0 = pix2fdc(currentWindow.pixlo);
            final double slcFdc_p05 = computeFdc_const();
            final double slcFdc_pN = pix2fdc(currentWindow.pixhi);

            return Math.max(Math.abs(slcFdc_p0 - slcFdc_p05), Math.abs(slcFdc_p0 - slcFdc_pN));
        }

        private double computeFdc_const() {
            return pix2fdc((currentWindow.pixhi - currentWindow.pixlo) / 2);
        }

        private void checkConstant() {

            if (doppler.actualDopplerChange() < doppler.maximumDopplerChange()) {
                this.f_DC_const_bool = true;
            } else if (this.f_DC_a1 < EPS && this.f_DC_a2 < EPS) {
                this.f_DC_const_bool = true;
            }

            if (f_DC_const_bool) {
                f_DC_const = computeFdc_const();
            }

        }

        // Convert range pixel to fDC (1 is first pixel, can be ovs)
        public double pix2fdc(double pixel) {
            final double tau = (pixel - 1.0) / (rsr2x / 2.0);// two-way time
            return f_DC_a0 + (f_DC_a1 * tau) + (f_DC_a2 * Math.pow(tau, 2));
        }

    }

    // methods to compute range resolution
    // -----
    public double computeDeltaRange(double pixel) {
        return mlRg * (pix2range(pixel + 1) - pix2range(pixel));
    }

    public double computeDeltaRange(Point sarPixel) {
        return computeDeltaRange(sarPixel.x);
    }

    public double computeRangeResolution(double pixel) {
        return ((rsr2x / 2.) / rangeBandwidth) * (computeDeltaRange(pixel) / mlRg);
    }

    public double computeRangeResolution(Point sarPixel) {
        return computeRangeResolution(sarPixel.x);
    }

    public class SlaveWindow {

        public double l00, p00, l0N, p0N, lN0, pN0, lNN, pNN;

        SlaveWindow() {
            this.l00 = 0;
            this.p00 = 0;
            this.l0N = 0;
            this.p0N = 0;
            this.lN0 = 0;
            this.pN0 = 0;
            this.lNN = 0;
            this.pNN = 0;
        }

        SlaveWindow(double ll00, double pp00, double ll0N, double pp0N, double llN0,
                    double ppN0, double llNN, double ppNN) {
            this.l00 = ll00;
            this.p00 = pp00;
            this.l0N = ll0N;
            this.p0N = pp0N;
            this.lN0 = llN0;
            this.pN0 = ppN0;
            this.lNN = llNN;
            this.pNN = ppNN;
        }

        SlaveWindow(final SlaveWindow w) {
            l00 = w.l00;
            p00 = w.p00;
            l0N = w.l0N;
            p0N = w.p0N;
            lN0 = w.lN0;
            pN0 = w.pN0;
            lNN = w.lNN;
            pNN = w.pNN;
        }

    }
}<|MERGE_RESOLUTION|>--- conflicted
+++ resolved
@@ -154,10 +154,6 @@
 
         this();
 
-        this.sensor = element.getAttributeString(AbstractMetadata.MISSION);
-        this.mission = sensor; // redundant parameter, for legacy use
-
-
         // orbit number
         this.orbitNumber = element.getAttributeInt(AbstractMetadata.REL_ORBIT);
 
@@ -353,12 +349,9 @@
         return originalWindow;
     }
 
-<<<<<<< HEAD
-=======
     public void setOriginalWindow(final Window window) {
         this.originalWindow = window;
     }
->>>>>>> ff331d08
     public double getPRF() {
         return PRF;
     }
@@ -427,7 +420,6 @@
         return orbitNumber;
     }
 
-<<<<<<< HEAD
     public String getSensor() {
         return sensor;
     }
@@ -436,15 +428,6 @@
         return mission;
     }
 
-=======
-    public int getOvsAz() {
-        return ovsAz;
-    }
-
-    public void setOvsAz(int ovsAz) {
-        this.ovsAz = ovsAz;
-    }
-
     public int getOvsRg() {
         return ovsRg;
     }
@@ -467,7 +450,6 @@
         this.slaveMasterOffsets = new SlaveWindow(ll00, pp00, ll0N, pp0N, llN0, ppN0, llNN, ppNN);
 
     }
->>>>>>> ff331d08
 
     public class Doppler {
 
